--- conflicted
+++ resolved
@@ -22,14 +22,10 @@
 
 #define JANSSON_MAJOR_VERSION  2
 #define JANSSON_MINOR_VERSION  0
-<<<<<<< HEAD
 #define JANSSON_MICRO_VERSION  255
-=======
-#define JANSSON_MICRO_VERSION  1
->>>>>>> 1c0a3b2a
 
 /* Micro version is omitted if it's 0 */
-#define JANSSON_VERSION  "2.0.1"
+#define JANSSON_VERSION  "2.0.1+git"
 
 /* Version as a 3-byte hex number, e.g. 0x010201 == 1.2.1. Use this
    for numeric comparisons, e.g. #if JANSSON_VERSION_HEX >= ... */
