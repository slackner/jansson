# Notes:
#
# Author: Paul Harris, June 2012
# Additions: Joakim Soderberg, Febuary 2013
#
# Supports: building static/shared, release/debug/etc, can also build html docs
# and some of the tests.
# Note that its designed for out-of-tree builds, so it will not pollute your
# source tree.
#
# TODO 1: Finish implementing tests. api tests are working, but the valgrind
# variants are not flagging problems.
#
# TODO 2: There is a check_exports script that would try and incorporate.
#
# TODO 3: Consolidate version numbers, currently the version number is written
# into: * cmake (here) * autotools (the configure) * source code header files.
# Should not be written directly into header files, autotools/cmake can do
# that job.
#
# Brief intro on how to use cmake:
# > mkdir build (somewhere - we do out-of-tree builds)
# > use cmake, ccmake, or cmake-gui to configure the project. for linux, you
# can only choose one variant: release,debug,etc... and static or shared.
# >> example:
# >> cd build
# >> ccmake -i ../path_to_jansson_dir
# >>  inside, configure your options. press C until there are no lines
#     with * next to them.
# >>  note, I like to configure the 'install' path to ../install, so I get
#     self-contained clean installs I can point other projects to.
# >>  press G to 'generate' the project files.
# >> make (to build the project)
# >> make install
# >> make test (to run the tests, if you enabled them)
#
# Brief description on how it works:
# There is a small heirachy of CMakeLists.txt files which define how the
# project is built.
# Header file detection etc is done, and the results are written into config.h
# and jansson_config.h, which are generated from the corresponding
# config.h.cmake and jansson_config.h.cmake template files.
# The generated header files end up in the build directory - not in
# the source directory.
# The rest is down to the usual make process.



cmake_minimum_required (VERSION 2.8)
# required for exports? cmake_minimum_required (VERSION 2.8.6)
project (jansson C)

# Options
<<<<<<< HEAD
option(JANSSON_BUILD_SHARED_LIBS "Build shared libraries." OFF)
=======
OPTION (BUILD_SHARED_LIBS "Build shared libraries." OFF)
OPTION (USE_URANDOM "Use /dev/urandom to seed the hash function." ON)
OPTION (USE_WINDOWS_CRYPTOAPI "Use CryptGenRandom to seed the hash function." ON)
>>>>>>> e83ded06

if (MSVC)
   # This option must match the settings used in your program, in particular if you
	# are linking statically
	option(JANSSON_STATIC_CRT "Link the static CRT libraries" OFF )
endif ()

# Set some nicer output dirs.
set(CMAKE_RUNTIME_OUTPUT_DIRECTORY ${PROJECT_BINARY_DIR}/bin)
set(CMAKE_LIBRARY_OUTPUT_DIRECTORY ${PROJECT_BINARY_DIR}/lib)
set(CMAKE_ARCHIVE_OUTPUT_DIRECTORY ${PROJECT_BINARY_DIR}/lib)

# Give the debug version a different postfix for windows,
# so both the debug and release version can be built in the
# same build-tree on Windows (MSVC).
if (WIN32)
   set(CMAKE_DEBUG_POSTFIX "_d")
else (WIN32)
endif (WIN32)

# This is how I thought it should go
# set (JANSSON_VERSION "2.3.1")
# set (JANSSON_SOVERSION 2)

set(JANSSON_DISPLAY_VERSION "2.6")

# This is what is required to match the same numbers as automake's
<<<<<<< HEAD
set(JANSSON_VERSION "4.5.0")
set(JANSSON_SOVERSION 4)
=======
set (JANSSON_VERSION "4.6.0")
set (JANSSON_SOVERSION 4)
>>>>>>> e83ded06

# for CheckFunctionKeywords
set(CMAKE_MODULE_PATH "${CMAKE_CURRENT_SOURCE_DIR}/cmake")

INCLUDE (CheckCSourceCompiles)
include (CheckFunctionExists)
include (CheckFunctionKeywords)
include (CheckIncludeFiles)
include (CheckTypeSize)

if (MSVC)
   # Turn off Microsofts "security" warnings.
   add_definitions( "/W3 /D_CRT_SECURE_NO_WARNINGS /wd4005 /wd4996 /nologo" )
   
   if (STATIC_CRT)
      set(CMAKE_C_FLAGS_RELEASE "/MT")
      set(CMAKE_C_FLAGS_DEBUG "/MTd")
   endif()
   
endif()

if (NOT WIN32 AND (CMAKE_COMPILER_IS_GNUCC OR CMAKE_COMPILER_IS_GNUCXX))
   set(CMAKE_C_FLAGS "-fPIC")
endif()

check_include_files (endian.h HAVE_ENDIAN_H)
check_include_files (fcntl.h HAVE_FCNTL_H)
check_include_files (sched.h HAVE_SCHED_H)
check_include_files (unistd.h HAVE_UNISTD_H)
check_include_files (sys/param.h HAVE_SYS_PARAM_H)
check_include_files (sys/stat.h HAVE_SYS_STAT_H)
check_include_files (sys/time.h HAVE_SYS_TIME_H)
check_include_files (sys/time.h HAVE_SYS_TYPES_H)

check_function_exists (close HAVE_CLOSE)
check_function_exists (getpid HAVE_GETPID)
check_function_exists (gettimeofday HAVE_GETTIMEOFDAY)
check_function_exists (open HAVE_OPEN)
check_function_exists (read HAVE_READ)
check_function_exists (sched_yield HAVE_SCHED_YIELD)

# Check for the int-type includes
check_include_files (stdint.h HAVE_STDINT_H)

# Check our 64 bit integer sizes
check_type_size (__int64 __INT64)
check_type_size (int64_t INT64_T)
check_type_size ("long long" LONG_LONG_INT)

# Check our 32 bit integer sizes
check_type_size (int32_t INT32_T)
check_type_size (__int32 __INT32)
check_type_size ("long" LONG_INT)
check_type_size ("int" INT)
if (HAVE_INT32_T)
   set (JSON_INT32 int32_t)
elseif (HAVE___INT32)
   set (JSON_INT32 __int32)
elseif (HAVE_LONG_INT AND (${LONG_INT} EQUAL 4))
   set (JSON_INT32 long)
elseif (HAVE_INT AND (${INT} EQUAL 4))
   set (JSON_INT32 int)
else ()
   message (FATAL_ERROR "Could not detect a valid 32-bit integer type")
endif ()

check_type_size (uint32_t UINT32_T)
check_type_size (__uint32 __UINT32)
check_type_size ("unsigned long" UNSIGNED_LONG_INT)
check_type_size ("unsigned int" UNSIGNED_INT)
if (HAVE_UINT32_T)
   set (JSON_UINT32 uint32_t)
elseif (HAVE___UINT32)
   set (JSON_UINT32 __uint32)
elseif (HAVE_UNSIGNED_LONG_INT AND (${UNSIGNED_LONG_INT} EQUAL 4))
   set (JSON_UINT32 "unsigned long")
elseif (HAVE_UNSIGNED_INT AND (${UNSIGNED_INT} EQUAL 4))
   set (JSON_UINT32 "unsigned int")
else ()
   message (FATAL_ERROR "Could not detect a valid unsigned 32-bit integer type")
endif ()

# Check for ssize_t and SSIZE_T existance.
check_type_size(ssize_t SSIZE_T)
check_type_size(SSIZE_T UPPERCASE_SSIZE_T)
if(NOT HAVE_SSIZE_T)
   if(HAVE_UPPERCASE_SSIZE_T)
      set(JSON_SSIZE SSIZE_T)
   else()
      set(JSON_SSIZE int)
   endif()
endif()
set(CMAKE_EXTRA_INCLUDE_FILES "")

# Check for all the variants of strtoll
check_function_exists (strtoll HAVE_STRTOLL)
check_function_exists (strtoq HAVE_STRTOQ)
check_function_exists (_strtoi64 HAVE__STRTOI64)

# Figure out what variant we should use
if (HAVE_STRTOLL)
   set (JSON_STRTOINT strtoll)
elseif (HAVE_STRTOQ)
   set (JSON_STRTOINT strtoq)
elseif (HAVE__STRTOI64)
   set (JSON_STRTOINT _strtoi64)
else ()
   # fallback to strtol (32 bit)
   # this will set all the required variables
   set (JSON_STRTOINT strtol)
   set (JSON_INT_T long)
   set (JSON_INTEGER_FORMAT "\"ld\"")
endif ()

# if we haven't defined JSON_INT_T, then we have a 64 bit conversion function.
# detect what to use for the 64 bit type.
# Note: I will prefer long long if I can get it, as that is what the automake system aimed for.
if (NOT DEFINED JSON_INT_T)
   if (HAVE_LONG_LONG_INT AND (${LONG_LONG_INT} EQUAL 8))
      set (JSON_INT_T "long long")
   elseif (HAVE_INT64_T)
      set (JSON_INT_T int64_t)
   elseif (HAVE___INT64)
      set (JSON_INT_T __int64)
   else ()
      message (FATAL_ERROR "Could not detect 64 bit type, although I detected the strtoll equivalent")
   endif ()

   # Apparently, Borland BCC and MSVC wants I64d,
   # Borland BCC could also accept LD
   # and gcc wants ldd,
   # I am not sure what cygwin will want, so I will assume I64d

   if (WIN32) # matches both msvc and cygwin
      set (JSON_INTEGER_FORMAT "\"I64d\"")
   else ()
      set (JSON_INTEGER_FORMAT "\"lld\"")
   endif ()
endif ()


# If locale.h and localeconv() are available, define to 1, otherwise to 0.
check_include_files (locale.h HAVE_LOCALE_H)
check_function_exists (localeconv HAVE_LOCALECONV)

if (HAVE_LOCALECONV AND HAVE_LOCALE_H)
   set (JSON_HAVE_LOCALECONV 1)
else ()
   set (JSON_HAVE_LOCALECONV 0)
endif()

# check if we have setlocale
check_function_exists(setlocale HAVE_SETLOCALE)

# Check what the inline keyword is.
# Note that the original JSON_INLINE was always set to just 'inline', so this goes further.
check_function_keywords("inline")
check_function_keywords("__inline")
check_function_keywords("__inline__")

if (HAVE_INLINE)
   set(JSON_INLINE inline)
elseif (HAVE___INLINE)
   set(JSON_INLINE __inline)
elseif (HAVE___INLINE__)
   set(JSON_INLINE __inline__)
else()
   # no inline on this platform
   set (JSON_INLINE)
endif()

# Find our snprintf
check_function_exists (snprintf HAVE_SNPRINTF)
check_function_exists (_snprintf HAVE__SNPRINTF)

if (HAVE_SNPRINTF)
   set(JSON_SNPRINTF snprintf)
elseif (HAVE__SNPRINTF)
<<<<<<< HEAD
   set(JSON_SNPRINTF _snprintf)
endif () 
=======
   set (JSON_SNPRINTF _snprintf)
endif ()

check_c_source_compiles ("int main() { unsigned long val; __sync_bool_compare_and_swap(&val, 0, 1); return 0; } " HAVE_SYNC_BUILTINS)
check_c_source_compiles ("int main() { char l; unsigned long v; __atomic_test_and_set(&l, __ATOMIC_RELAXED); __atomic_store_n(&v, 1, __ATOMIC_ACQ_REL); __atomic_load_n(&v, __ATOMIC_ACQUIRE); return 0; }" HAVE_ATOMIC_BUILTINS)

# Create pkg-conf file.
# (We use the same files as ./configure does, so we
#  have to defined the same variables used there).
if(NOT DEFINED CMAKE_INSTALL_LIBDIR)
  set(CMAKE_INSTALL_LIBDIR lib)
endif(NOT DEFINED CMAKE_INSTALL_LIBDIR)
set(prefix      ${CMAKE_INSTALL_PREFIX})
set(exec_prefix ${CMAKE_INSTALL_PREFIX})
set(libdir      ${CMAKE_INSTALL_PREFIX}/${CMAKE_INSTALL_LIBDIR})
set(VERSION     ${JANSSON_DISPLAY_VERSION})
configure_file(${CMAKE_CURRENT_SOURCE_DIR}/jansson.pc.in
               ${CMAKE_CURRENT_BINARY_DIR}/jansson.pc @ONLY)
>>>>>>> e83ded06

# configure the public config file
configure_file (${CMAKE_CURRENT_SOURCE_DIR}/cmake/jansson_config.h.cmake
                ${CMAKE_CURRENT_BINARY_DIR}/include/jansson_config.h)

# Copy the jansson.h file to the public include folder
file (COPY ${CMAKE_CURRENT_SOURCE_DIR}/src/jansson.h
           DESTINATION ${CMAKE_CURRENT_BINARY_DIR}/include/)

add_definitions(-DJANSSON_USING_CMAKE)

# configure the private config file
configure_file (${CMAKE_CURRENT_SOURCE_DIR}/cmake/jansson_private_config.h.cmake
                ${CMAKE_CURRENT_BINARY_DIR}/private_include/jansson_private_config.h)

# and tell the source code to include it
add_definitions(-DHAVE_CONFIG_H)

include_directories (${CMAKE_CURRENT_BINARY_DIR}/include)
include_directories (${CMAKE_CURRENT_BINARY_DIR}/private_include)

# Add the lib sources.
file(GLOB JANSSON_SRC src/*.c)

set(JANSSON_HDR_PRIVATE
   ${CMAKE_CURRENT_SOURCE_DIR}/src/hashtable.h
   ${CMAKE_CURRENT_SOURCE_DIR}/src/jansson_private.h
   ${CMAKE_CURRENT_SOURCE_DIR}/src/strbuffer.h
   ${CMAKE_CURRENT_SOURCE_DIR}/src/utf.h
   ${CMAKE_CURRENT_BINARY_DIR}/private_include/jansson_private_config.h)

set(JANSSON_HDR_PUBLIC 
   ${CMAKE_CURRENT_BINARY_DIR}/include/jansson_config.h
   ${CMAKE_CURRENT_SOURCE_DIR}/src/jansson.h)

source_group("Library Sources" FILES ${JANSSON_SRC})
source_group("Library Private Headers" FILES ${JANSSON_HDR_PRIVATE})
source_group("Library Public Headers" FILES ${JANSSON_HDR_PUBLIC})

if(JANSSON_BUILD_SHARED_LIBS)
   add_library(jansson SHARED 
      ${JANSSON_SRC} 
      ${JANSSON_HDR_PRIVATE} 
      ${JANSSON_HDR_PUBLIC} 
      src/jansson.def)

   set_target_properties(jansson PROPERTIES
      VERSION ${JANSSON_VERSION}
      SOVERSION ${JANSSON_SOVERSION})
else()
   add_library(jansson 
      ${JANSSON_SRC}
      ${JANSSON_HDR_PRIVATE} 
      ${JANSSON_HDR_PUBLIC})
endif()


# For building Documentation (uses Sphinx)
option(JANSSON_BUILD_DOCS "Build documentation (uses python-sphinx)." ON)
if (JANSSON_BUILD_DOCS)
   find_package(Sphinx)

   if (NOT SPHINX_FOUND)
      message(WARNING "Sphinx not found. Cannot generate documentation! 
      Set -DJANSSON_BUILD_DOCS=OFF to get rid of this message.")
   else()
      if (Sphinx_VERSION_STRING VERSION_LESS 1.0)
         message(WARNING "Your Sphinx version is too old! 
               This project requires Sphinx v1.0 or above to produce 
               proper documentation (you have v${Sphinx_VERSION_STRING}).
               You will get output but it will have errors.")
      endif()

      # configured documentation tools and intermediate build results
      set(BINARY_BUILD_DIR "${CMAKE_CURRENT_BINARY_DIR}/_build")

      # Sphinx cache with pickled ReST documents
      set(SPHINX_CACHE_DIR "${CMAKE_CURRENT_BINARY_DIR}/_doctrees")

      # CMake could be used to build the conf.py file too,
      # eg it could automatically write the version of the program or change the theme.
      # if(NOT DEFINED SPHINX_THEME)
      #    set(SPHINX_THEME default)
      # endif()
      #
      # if(NOT DEFINED SPHINX_THEME_DIR)
      #    set(SPHINX_THEME_DIR)
      # endif()
      #
      # configure_file(
      #    "${CMAKE_CURRENT_SOURCE_DIR}/conf.py.in"
      #    "${BINARY_BUILD_DIR}/conf.py"
      #    @ONLY)

      # TODO: Add support for all sphinx builders: http://sphinx-doc.org/builders.html

      # Add documentation targets.
      set(DOC_TARGETS html)

      option(JANSSON_BUILD_MAN "Create a target for building man pages." ON)

      if (JANSSON_BUILD_MAN)
         if (Sphinx_VERSION_STRING VERSION_LESS 1.0)
            message(WARNING "Sphinx version 1.0 > is required to build man pages. You have v${Sphinx_VERSION_STRING}.")
         else()
            list(APPEND DOC_TARGETS man)
         endif()
      endif()

      option(JANSSON_BUILD_LATEX "Create a target for building latex docs (to create PDF)." OFF)

      if (JANSSON_BUILD_LATEX)
         find_package(LATEX)

         if (NOT LATEX_COMPILER)
            message("Couldn't find Latex, can't build latex docs using Sphinx")
         else()
            message("Latex found! If you have problems building, see Sphinx documentation for required Latex packages.")
            list(APPEND DOC_TARGETS latex)
         endif()
      endif()
      
      # The doc target will build all documentation targets.
      add_custom_target(doc)

      foreach (DOC_TARGET ${DOC_TARGETS})
         add_custom_target(${DOC_TARGET}
            ${SPHINX_EXECUTABLE}
            # -q   # Enable for quiet mode
            -b ${DOC_TARGET}
            -d "${SPHINX_CACHE_DIR}"
            # -c "${BINARY_BUILD_DIR}" # enable if using cmake-generated conf.py
            "${CMAKE_CURRENT_SOURCE_DIR}/doc"
            "${CMAKE_CURRENT_BINARY_DIR}/doc/${DOC_TARGET}"
            COMMENT "Building ${DOC_TARGET} documentation with Sphinx")

         add_dependencies(doc ${DOC_TARGET})
      endforeach()

      message("Building documentation enabled for: ${DOC_TARGETS}")
   endif()
endif ()


option(JANSSON_WITHOUT_TESTS "Don't build tests ('make test' to execute tests)" OFF)

if (NOT JANSSON_WITHOUT_TESTS)
   option(JANSSON_TEST_WITH_VALGRIND "Enable valgrind tests." OFF)

   ENABLE_TESTING()

   if (JANSSON_TEST_WITH_VALGRIND)
      # TODO: Add FindValgrind.cmake instead of having a hardcoded path.

      # enable valgrind
      set(CMAKE_MEMORYCHECK_COMMAND valgrind)
      set(CMAKE_MEMORYCHECK_COMMAND_OPTIONS
         "--error-exitcode=1 --leak-check=full --show-reachable=yes --track-origins=yes -q")

      set(MEMCHECK_COMMAND
         "${CMAKE_MEMORYCHECK_COMMAND} ${CMAKE_MEMORYCHECK_COMMAND_OPTIONS}")
      separate_arguments(MEMCHECK_COMMAND)
   endif ()

   #
   # Test suites.
   #
   if (CMAKE_COMPILER_IS_GNUCC)
      add_definitions(-Wall -Wextra -Wdeclaration-after-statement)
   endif ()

   set(api_tests
         test_array
         test_copy
         test_dump
         test_dump_callback
         test_equal
         test_load
         test_loadb
         test_number
         test_object
         test_pack
         test_simple
         test_unpack)

   # Doing arithmetic on void pointers is not allowed by Microsofts compiler
   # such as secure_malloc and secure_free is doing, so exclude it for now.
   if (NOT MSVC)
      list(APPEND api_tests test_memory_funcs)
   endif()

   # Helper macro for building and linking a test program.
   macro(build_testprog name dir)
       add_executable(${name} ${dir}/${name}.c)
       add_dependencies(${name} jansson)
       target_link_libraries(${name} jansson)
   endmacro(build_testprog)

   # Create executables and tests/valgrind tests for API tests.
   foreach (test ${api_tests})
      build_testprog(${test} ${PROJECT_SOURCE_DIR}/test/suites/api)

      if (JANSSON_TEST_WITH_VALGRIND)
         add_test(memcheck__${test}
                  ${MEMCHECK_COMMAND} ${CMAKE_RUNTIME_OUTPUT_DIRECTORY}/${test})
      else()
         add_test(${test} ${CMAKE_RUNTIME_OUTPUT_DIRECTORY}/${test})
      endif ()
   endforeach ()

   # Test harness for the suites tests.
   build_testprog(json_process ${PROJECT_SOURCE_DIR}/test/bin)

   set(SUITES encoding-flags valid invalid invalid-unicode)
   foreach (SUITE ${SUITES})
       file(GLOB TESTDIRS ${jansson_SOURCE_DIR}/test/suites/${SUITE}/*)

       foreach (TESTDIR ${TESTDIRS})
         if (IS_DIRECTORY ${TESTDIR})
            get_filename_component(TNAME ${TESTDIR} NAME)

            set(SUITE_TEST_CMD ${CMAKE_RUNTIME_OUTPUT_DIRECTORY}/json_process)

            if (JANSSON_TEST_WITH_VALGRIND)
               add_test(memcheck__${SUITE}__${TNAME}
                        ${MEMCHECK_COMMAND} ${SUITE_TEST_CMD} ${TESTDIR})
            else()
               add_test(${SUITE}__${TNAME}
                        ${SUITE_TEST_CMD} ${TESTDIR})
            endif()

            if ((${SUITE} STREQUAL "valid" OR ${SUITE} STREQUAL "invalid") AND NOT EXISTS ${TESTDIR}/nostrip)
               if (JANSSON_TEST_WITH_VALGRIND)
                  add_test(memcheck__${SUITE}__${TNAME}__strip
                           ${MEMCHECK_COMMAND} ${SUITE_TEST_CMD} --strip ${TESTDIR})
               else()
                  add_test(${SUITE}__${TNAME}__strip
                           ${SUITE_TEST_CMD} --strip ${TESTDIR})
               endif()
            endif ()
         endif ()
       endforeach ()
   endforeach ()

   add_custom_target(check COMMAND ${CMAKE_CTEST_COMMAND} 
                     DEPENDS json_process ${api_tests})
endif ()

#
# Installation preparation.
#

# Allow the user to override installation directories.
set(JANSSON_INSTALL_LIB_DIR       lib CACHE PATH "Installation directory for libraries")
set(JANSSON_INSTALL_BIN_DIR       bin CACHE PATH "Installation directory for executables")
set(JANSSON_INSTALL_INCLUDE_DIR   include CACHE PATH "Installation directory for header files")

if(WIN32 AND NOT CYGWIN)
  set(DEF_INSTALL_CMAKE_DIR cmake)
else()
  set(DEF_INSTALL_CMAKE_DIR lib/cmake/jansson)
endif()

set(JANSSON_INSTALL_CMAKE_DIR ${DEF_INSTALL_CMAKE_DIR} CACHE PATH "Installation directory for CMake files")

# Make sure the paths are absolute.
foreach(p LIB BIN INCLUDE CMAKE)
    set(var JANSSON_INSTALL_${p}_DIR)
    if(NOT IS_ABSOLUTE "${${var}}")
        set(${var} "${CMAKE_INSTALL_PREFIX}/${${var}}")
    endif()
endforeach()

# Export targets (This is used for other CMake projects to easily find the libraries and include files).
export(TARGETS jansson
        FILE "${PROJECT_BINARY_DIR}/JanssonTargets.cmake")
export(PACKAGE jansson)

# Generate the config file for the build-tree.
set(JANSSON__INCLUDE_DIRS 
    "${PROJECT_SOURCE_DIR}/include"
    "${PROJECT_BINARY_DIR}/include")
set(JANSSON_INCLUDE_DIRS ${JANSSON__INCLUDE_DIRS} CACHE PATH "Jansson include directories")
configure_file(${PROJECT_SOURCE_DIR}/cmake/JanssonConfig.cmake.in
                ${PROJECT_BINARY_DIR}/JanssonConfig.cmake 
                @ONLY)

# Generate the config file for the installation tree.
file(RELATIVE_PATH 
    REL_INCLUDE_DIR 
    "${JANSSON_INSTALL_CMAKE_DIR}"
    "${JANSSON_INSTALL_INCLUDE_DIR}") # Calculate the relative directory from the Cmake dir.

# Note the EVENT_CMAKE_DIR is defined in JanssonConfig.cmake.in, 
# we escape it here so it's evaluated when it is included instead
# so that the include dirs are given relative to where the 
# config file is located.
set(JANSSON__INCLUDE_DIRS 
    "\${JANSSON_CMAKE_DIR}/${REL_INCLUDE_DIR}") 
configure_file(${PROJECT_SOURCE_DIR}/cmake/JanssonConfig.cmake.in
                ${PROJECT_BINARY_DIR}${CMAKE_FILES_DIRECTORY}/JanssonConfig.cmake 
                @ONLY)

# Generate version info for both build-tree and install-tree.
configure_file(${PROJECT_SOURCE_DIR}/cmake/JanssonConfigVersion.cmake.in
                ${PROJECT_BINARY_DIR}/JanssonConfigVersion.cmake 
                @ONLY)

# Define the public headers.
set_target_properties(jansson PROPERTIES PUBLIC_HEADER "${JANSSON_HDR_PUBLIC}")
#TODO: fix this.

# Create pkg-conf file.
# (We use the same files as ./configure does, so we
#  have to defined the same variables used there).
set(prefix      ${CMAKE_INSTALL_PREFIX})
set(exec_prefix ${CMAKE_INSTALL_PREFIX})
set(libdir      ${CMAKE_INSTALL_PREFIX}/${JANSSON_INSTALL_LIB_DIR})
set(VERSION     ${JANSSON_DISPLAY_VERSION})
configure_file(${CMAKE_CURRENT_SOURCE_DIR}/jansson.pc.in
               ${CMAKE_CURRENT_BINARY_DIR}/jansson.pc @ONLY)

#
# Install targets.
#
install(TARGETS jansson
        EXPORT JanssonTargets
        LIBRARY DESTINATION "${JANSSON_INSTALL_LIB_DIR}" COMPONENT lib
        ARCHIVE DESTINATION "${JANSSON_INSTALL_LIB_DIR}" COMPONENT lib
        RUNTIME DESTINATION "${JANSSON_INSTALL_BIN_DIR}" COMPONENT lib # Windows DLLs
        PUBLIC_HEADER DESTINATION "${JANSSON_INSTALL_INCLUDE_DIR}" COMPONENT dev)

# Install the pkg-config.
install (FILES 
         ${CMAKE_CURRENT_BINARY_DIR}/jansson.pc
         DESTINATION ${JANSSON_INSTALL_LIB_DIR}/pkgconfig COMPONENT dev)

# Install the configs.
install(FILES
    ${PROJECT_BINARY_DIR}/${CMAKE_FILES_DIRECTORY}/JanssonConfig.cmake
    ${PROJECT_BINARY_DIR}/JanssonConfigVersion.cmake
    DESTINATION "${JANSSON_INSTALL_CMAKE_DIR}" COMPONENT dev)

# Install exports for the install-tree.
install(EXPORT JanssonTargets 
        DESTINATION "${JANSSON_INSTALL_CMAKE_DIR}" COMPONENT dev)

# For use when simply using add_library from a parent project to build jansson.
set(JANSSON_LIBRARIES jansson CACHE STRING "Jansson libraries")<|MERGE_RESOLUTION|>--- conflicted
+++ resolved
@@ -51,13 +51,9 @@
 project (jansson C)
 
 # Options
-<<<<<<< HEAD
 option(JANSSON_BUILD_SHARED_LIBS "Build shared libraries." OFF)
-=======
-OPTION (BUILD_SHARED_LIBS "Build shared libraries." OFF)
-OPTION (USE_URANDOM "Use /dev/urandom to seed the hash function." ON)
-OPTION (USE_WINDOWS_CRYPTOAPI "Use CryptGenRandom to seed the hash function." ON)
->>>>>>> e83ded06
+option(USE_URANDOM "Use /dev/urandom to seed the hash function." ON)
+option(USE_WINDOWS_CRYPTOAPI "Use CryptGenRandom to seed the hash function." ON)
 
 if (MSVC)
    # This option must match the settings used in your program, in particular if you
@@ -85,18 +81,13 @@
 set(JANSSON_DISPLAY_VERSION "2.6")
 
 # This is what is required to match the same numbers as automake's
-<<<<<<< HEAD
-set(JANSSON_VERSION "4.5.0")
+set(JANSSON_VERSION "4.6.0")
 set(JANSSON_SOVERSION 4)
-=======
-set (JANSSON_VERSION "4.6.0")
-set (JANSSON_SOVERSION 4)
->>>>>>> e83ded06
 
 # for CheckFunctionKeywords
 set(CMAKE_MODULE_PATH "${CMAKE_CURRENT_SOURCE_DIR}/cmake")
 
-INCLUDE (CheckCSourceCompiles)
+include (CheckCSourceCompiles)
 include (CheckFunctionExists)
 include (CheckFunctionKeywords)
 include (CheckIncludeFiles)
@@ -270,12 +261,8 @@
 if (HAVE_SNPRINTF)
    set(JSON_SNPRINTF snprintf)
 elseif (HAVE__SNPRINTF)
-<<<<<<< HEAD
    set(JSON_SNPRINTF _snprintf)
 endif () 
-=======
-   set (JSON_SNPRINTF _snprintf)
-endif ()
 
 check_c_source_compiles ("int main() { unsigned long val; __sync_bool_compare_and_swap(&val, 0, 1); return 0; } " HAVE_SYNC_BUILTINS)
 check_c_source_compiles ("int main() { char l; unsigned long v; __atomic_test_and_set(&l, __ATOMIC_RELAXED); __atomic_store_n(&v, 1, __ATOMIC_ACQ_REL); __atomic_load_n(&v, __ATOMIC_ACQUIRE); return 0; }" HAVE_ATOMIC_BUILTINS)
@@ -292,7 +279,6 @@
 set(VERSION     ${JANSSON_DISPLAY_VERSION})
 configure_file(${CMAKE_CURRENT_SOURCE_DIR}/jansson.pc.in
                ${CMAKE_CURRENT_BINARY_DIR}/jansson.pc @ONLY)
->>>>>>> e83ded06
 
 # configure the public config file
 configure_file (${CMAKE_CURRENT_SOURCE_DIR}/cmake/jansson_config.h.cmake
